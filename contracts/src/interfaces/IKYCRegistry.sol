// SPDX-License-Identifier: MIT
pragma solidity ^0.8.20;

/**
 * @title IKYCRegistry
 * @notice Interface for KYC verification registry
 * @dev Used by BusinessWallet to verify business addresses for compliance
 */
interface IKYCRegistry {
<<<<<<< HEAD
    // Roles
    enum Role {
        NONE,
        BUSINESS,
        INVESTOR
    }
    enum Tier {
        NONE,
        TIER1,
        TIER2
    }

    /// business info struct
    struct BusinessInfo {
        string name;
        string registrationNumber;
        string businessType;
        string taxId;
        string email;
        string website;
        bytes32 physicalAddressHash;
        string jurisdiction;
        string sector;
        uint256 dateOfIncorporation;
        address owner;
        bool isVerified;
        uint256 kycExpiry;
        uint256 registeredAt;
        // Additional SME-relevant fields
        string phoneNumber;
        string description;
        string[] socialLinks;
        uint256 numberOfEmployees;
        uint256 annualRevenue;
        string legalStructure;
        address[] directors;
        string[] licenseNumbers;
        string[] licenseTypes;
        uint256[] licenseExpiries;
        string bankName;
        string bankAccountNumber;
        string bankVerificationNumber;
        string logoUrl;
        bytes32[] additionalDocHashes;
    }

    struct InvestorInfo {
        string fullName;
        string email;
        string phoneNumber;
        string nationality;
        string residentialAddress;
        uint256 dateOfBirth;
        string governmentIdNumber;
        string occupation;
        uint256 kycExpiry;
        uint256 registeredAt;
        bool isVerified;
    }

    // Events
    /// @notice Event emitted when a user is registered
    /// @param user Address of the user
    /// @param role Role of the user
    /// @param tier Tier of the user
    /// @param expiry Expiry date of the user
    /// @param jurisdiction Jurisdiction of the user
    /// @param docHash Document hash
    event UserRegistered(
        address indexed user, /// address of the user
        Role role, /// role of the user
        Tier tier,
        uint256 expiry,
        string jurisdiction,
        bytes32 docHash
    );
    event UserRevoked(address indexed user, string reason, bytes32 docHash);
    event AdminAdded(address indexed admin);
    event AdminRemoved(address indexed admin);
    event KYCUpdated(address indexed user, Tier newTier, uint256 newExpiry);
    event Paused(address indexed admin);
    event Unpaused(address indexed admin);
    event KYCExpired(address indexed user);

    // Registration & Revocation
    /// @notice Register a business
    /// @param businessInfo Business information
    /// @param docHash Document hash
    /// @return Address of the business
    function registerBusiness(
        BusinessInfo calldata businessInfo,
        bytes32 docHash
    ) external returns (address);

    /// @notice Register an investor
    /// @param investorInfo Investor information
    /// @param docHash Document hash
    /// @return Address of the investor
    function registerInvestor(
        InvestorInfo calldata investorInfo,
        bytes32 docHash
    ) external returns (address);

    /// @notice Revoke a user
    /// @param user Address of the user
    /// @param reason Reason for revocation
    /// @param docHash Document hash
    function revokeUser(
        address user,
        string calldata reason,
        bytes32 docHash
    ) external;

    /// @notice Renew a user's KYC
    /// @param user Address of the user
    /// @param newTier New tier
    /// @param newExpiry New expiry date
    /// @param docHash Document hash
    function renewKYC(
        address user,
        Tier newTier,
        uint256 newExpiry,
        bytes32 docHash
    ) external;

    // Query
    function isVerifiedBusiness(address user) external view returns (bool);
    function isVerifiedInvestor(address user) external view returns (bool);
    function getUserRole(address user) external view returns (Role);
    function getUserTier(address user) external view returns (Tier);
    function getUserExpiry(address user) external view returns (uint256);
    function getUserJurisdiction(
        address user
    ) external view returns (string memory);
    function isGloballyWhitelisted(address user) external view returns (bool);
    function getAllUsersByRole(
        Role role
    ) external view returns (address[] memory);
    function getKYCValidity(
        address user
    ) external view returns (uint256 remainingDays);

    // Admin management
    function addAdmin(address admin) external;
    function removeAdmin(address admin) external;
    function isAdmin(address user) external view returns (bool);
    function owner() external view returns (address);
    function kycAuthority() external view returns (address);

    // Pausable
    function pause() external;
    function unpause() external;
    function paused() external view returns (bool);

    // Signature-based registration (EIP-712)
    function registerWithSignature(
        address user,
        Role role,
        Tier tier,
        uint256 expiry,
        string calldata jurisdiction,
        bytes32 docHash,
        bytes calldata signature
    ) external;

    // Transfer restriction check (for compliant tokens)
    function canTransfer(address from, address to) external view returns (bool);

    // Migration support
    function migrateUsers(
        address[] calldata users,
        Role[] calldata roles,
        Tier[] calldata tiers,
        uint256[] calldata expiries,
        string[] calldata jurisdictions,
        bytes32[] calldata docHashes
    ) external;

    // Self-revocation
    function selfRevoke(string calldata reason, bytes32 docHash) external;

    // Upgradeability (marker for proxy-compatible design)
    // function proxiableUUID() external view returns (bytes32);

    // Integration hooks/callbacks (to be defined as needed)
    // function onKYCChange(address user, Role newRole, Tier newTier, uint256 newExpiry) external;
=======
    /**
     * @notice Check if an address is KYC verified
     * @param _addr Address to check
     * @return isVerified True if address is verified and not expired
     */
    function isVerified(address _addr) external view returns (bool);
>>>>>>> 7de431a5
}<|MERGE_RESOLUTION|>--- conflicted
+++ resolved
@@ -7,7 +7,6 @@
  * @dev Used by BusinessWallet to verify business addresses for compliance
  */
 interface IKYCRegistry {
-<<<<<<< HEAD
     // Roles
     enum Role {
         NONE,
@@ -134,6 +133,7 @@
     ) external;
 
     // Query
+    function isVerified(address user) external view returns (bool);
     function isVerifiedBusiness(address user) external view returns (bool);
     function isVerifiedInvestor(address user) external view returns (bool);
     function getUserRole(address user) external view returns (Role);
@@ -194,12 +194,4 @@
 
     // Integration hooks/callbacks (to be defined as needed)
     // function onKYCChange(address user, Role newRole, Tier newTier, uint256 newExpiry) external;
-=======
-    /**
-     * @notice Check if an address is KYC verified
-     * @param _addr Address to check
-     * @return isVerified True if address is verified and not expired
-     */
-    function isVerified(address _addr) external view returns (bool);
->>>>>>> 7de431a5
 }